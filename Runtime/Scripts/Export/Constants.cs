--- conflicted
+++ resolved
@@ -7,11 +7,7 @@
 {
     static class Constants
     {
-<<<<<<< HEAD
-        public const string version = "6.14.105"; // Update this when releasing a new version!
-=======
-        public const string version = "6.15.0";
->>>>>>> 14583690
+        public const string version = "6.15.100";
 
         internal const string mimeTypePNG = "image/png";
         internal const string mimeTypeJPG = "image/jpeg";
