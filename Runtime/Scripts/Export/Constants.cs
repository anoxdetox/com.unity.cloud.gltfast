// SPDX-FileCopyrightText: 2023 Unity Technologies and the glTFast authors
// SPDX-License-Identifier: Apache-2.0

using UnityEngine;

namespace GLTFast.Export
{
    static class Constants
    {
<<<<<<< HEAD
        public const string version = "6.15.100";
=======
        public const string version = "6.15.1";
>>>>>>> 4327135c

        internal const string mimeTypePNG = "image/png";
        internal const string mimeTypeJPG = "image/jpeg";
    }
}<|MERGE_RESOLUTION|>--- conflicted
+++ resolved
@@ -7,11 +7,7 @@
 {
     static class Constants
     {
-<<<<<<< HEAD
-        public const string version = "6.15.100";
-=======
-        public const string version = "6.15.1";
->>>>>>> 4327135c
+        public const string version = "6.15.110";
 
         internal const string mimeTypePNG = "image/png";
         internal const string mimeTypeJPG = "image/jpeg";
