--- conflicted
+++ resolved
@@ -1,10 +1,6 @@
 {
   "name": "com.unity.cloud.gltfast",
-<<<<<<< HEAD
-  "version": "6.15.100",
-=======
-  "version": "6.15.1",
->>>>>>> 4327135c
+  "version": "6.15.110",
   "displayName": "Unity glTFast",
   "description": "Use glTFast to import and export glTF 3D files efficiently at runtime or in the Editor",
   "unity": "2022.3",
@@ -30,20 +26,5 @@
     "com.unity.cloud.gltfast.tests": "0.0.0"
   },
   "unityRelease": "67f2",
-<<<<<<< HEAD
-  "documentationUrl": "https://docs.unity3d.com/Packages/com.unity.cloud.gltfast@6.14/manual/index.html"
-=======
-  "_upm": {
-    "changelog": "### Added\n- Assigned glTF logo to [GltfEntityAsset](xref:GLTFast.GltfEntityAsset) component.\n- (Test) Test glTF asset *CylinderWithMaterial* that's procedurally generated at runtime.\n- (Test) Tests for documentation examples.\n- (Test) `OpenGltfScene` improvements.\n  - Refactored to use custom load method.\n  - Load method option to choose between loading from file or URI.\n  - Scene index option.\n  - Informative console logs with file path/URI and load time.\n  - Now works at runtime as well (without file dialog).\n  - Re-positions camera so that the loaded glTF scene is framed.\n  - Can load via [EntityInstantiator](xref:GLTFast.EntityInstantiator).\n\n### Changed\n- (Entities) Entities of a scene are grouped via `LinkedEntityGroup`.\n- (Performance) Import mesh indices as unsigned integers and don't convert to signed integers anymore.\n- (Performance) Limited copy buffer size, so that garbage allocations do not scale with glTF-Binary content size anymore (when loading from file or `Stream`).\n- (Performance) Large glTF-Binary content is now loaded into memory in smaller chunks, which keeps the frame rate smooth (when loading from file or `Stream`).\n- (Performance) Shift loading glTF-Binary from stream to memory to a background thread, if it won't likely fit within the current update loop.\n- (Performance) glTF-Binary buffers are not initialized with zeros before population.\n- [meshoptimizer mesh compression for Unity] minimum required version was raised to 0.2.0-exp.1.\n- (Test) Updated tests dependency Graphics Test Framework (com.unity.testframework.graphics) to 8.13.1-exp.1.\n\n### Fixed\n- Returning a proper error for glTF-Binary with a content length shorter than what's depicted in the header.\n- NotSupportedException when loading a glTF-Binary file with excess length (fixes [#786](https://github.com/atteneder/glTFast/issues/786)).\n- (Documentation) Clarified how to add export shader variants.\n- (Test) Fixed generated test glTFs by exporting them in synchronous mode (only available internally).\n- (Importer) Synchronization Context is now properly reset after an exception (thanks [Bruno](https://github.com/bruno1308) for [#29](https://github.com/Unity-Technologies/com.unity.cloud.gltfast/pull/29)).\n- Removed compiler warning when `GLTFAST_SAFE` scripting define is active.\n- (Test) Stabilize tests by executing `LogAssert.Expect` before actual tests.\n- (Entities) Sub-meshes are rendered properly.\n- (Test) Tests destroy the glTF entities before disposing meshes/materials to avoid batch rendering errors."
-  },
-  "upmCi": {
-    "footprint": "b1b10c8b9cb4f72a6993d7362332eafabfe0b445"
-  },
-  "documentationUrl": "https://docs.unity3d.com/Packages/com.unity.cloud.gltfast@6.15/manual/index.html",
-  "repository": {
-    "url": "https://github.cds.internal.unity3d.com/unity/com.unity.cloud.gltfast.src.git",
-    "type": "git",
-    "revision": "79f587fa95125fcc09e8490eda30cca1baca5582"
-  }
->>>>>>> 4327135c
+  "documentationUrl": "https://docs.unity3d.com/Packages/com.unity.cloud.gltfast@6.15.1/manual/index.html"
 }